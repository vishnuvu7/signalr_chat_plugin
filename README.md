# SignalR Chat Plugin for Flutter

<<<<<<< HEAD
A Flutter plugin for integrating SignalR real-time chat in Flutter apps.
=======
A Flutter plugin that provides real-time chat functionality using SignalR. This plugin offers a robust, feature-rich implementation for real-time messaging in Flutter applications with automatic reconnection handling, message queuing, and connection state management.

## Features

- 🔄 Real-time bi-directional communication
- 📱 Cross-platform support (iOS, Android, Web)
- 🔐 Secure WebSocket connections with optional authentication
- 🔁 Automatic reconnection handling
- 📤 Message queuing for offline/disconnected scenarios
- 📊 Connection state management and monitoring
- 🚦 Comprehensive error handling and reporting
- 📨 Message delivery status tracking
>>>>>>> 487559c4

## 📦 Installation

<<<<<<< HEAD
Add this to your `pubspec.yaml`:
```yaml
dependencies:
  signalr_chat_plugin: ^1.0.0
=======
### Installation

Add this to your package's `pubspec.yaml` file:

```yaml
dependencies:
  signalr_chat_plugin: ^1.0.0
```

### Basic Usage

1. Initialize the plugin with your SignalR hub URL:

```dart
final chatPlugin = SignalRChatPlugin();

await chatPlugin.initSignalR(
  SignalRConnectionOptions(
    serverUrl: 'https://your-server.com/chathub',
    accessToken: 'optional-auth-token',
  ),
);
```

2. Listen for incoming messages:

```dart
chatPlugin.messagesStream.listen((message) {
  print('Received message from ${message.sender}: ${message.content}');
});
```

3. Send messages:

```dart
await chatPlugin.sendMessage('user123', 'Hello, world!');
```

### Connection State Management

Monitor the connection state:

```dart
chatPlugin.connectionStateStream.listen((status) {
  switch (status) {
    case ConnectionStatus.connected:
      print('Connected to the chat server');
      break;
    case ConnectionStatus.disconnected:
      print('Disconnected from the chat server');
      break;
    case ConnectionStatus.reconnecting:
      print('Attempting to reconnect...');
      break;
    case ConnectionStatus.connecting:
      print('Establishing initial connection...');
      break;
  }
});
```

### Error Handling

Listen for errors:

```dart
chatPlugin.errorStream.listen((error) {
  print('Error occurred: $error');
});
```

### Advanced Configuration

Configure the connection with advanced options:

```dart
final options = SignalRConnectionOptions(
  serverUrl: 'https://your-server.com/chathub',
  accessToken: 'your-auth-token',
  reconnectInterval: Duration(seconds: 5),
  maxRetryAttempts: 5,
  autoReconnect: true,
  useSecureConnection: true,
  onError: (error) => print('Connection error: $error'),
);

await chatPlugin.initSignalR(options);
```

### Message Structure

The plugin uses a `ChatMessage` class to handle messages:

```dart
final message = ChatMessage(
  sender: 'user123',
  content: 'Hello!',
  messageId: 'unique-id',  // Optional
  status: MessageStatus.sent,  // sent, delivered, or failed
);
```

## Features Detail

### Automatic Reconnection
- Configurable retry attempts and intervals
- Automatic message queue processing upon reconnection
- Connection state monitoring

### Message Queuing
- Automatic queuing of messages during disconnection
- Guaranteed message delivery attempt when connection is restored
- Message status tracking (sent, delivered, failed)

### Security
- Secure WebSocket connections
- Optional authentication token support
- HTTPS/WSS protocol support

## Error Handling

The plugin provides comprehensive error handling:
- Connection failures
- Message delivery failures
- Server disconnections
- Authentication errors

## API Reference

### Main Classes

#### SignalRChatPlugin
- `initSignalR(SignalRConnectionOptions options)`: Initialize the chat connection
- `sendMessage(String sender, String content)`: Send a chat message
- `disconnect()`: Disconnect from the server
- `reconnect()`: Manually trigger reconnection
- `clearMessageQueue()`: Clear pending messages
- `dispose()`: Clean up resources

#### SignalRConnectionOptions
- `serverUrl`: SignalR hub URL
- `accessToken`: Optional authentication token
- `reconnectInterval`: Time between reconnection attempts
- `maxRetryAttempts`: Maximum reconnection attempts
- `autoReconnect`: Enable/disable automatic reconnection
- `useSecureConnection`: Enable/disable WSS/HTTPS

#### Streams
- `messagesStream`: Receive incoming messages
- `connectionStateStream`: Monitor connection state
- `errorStream`: Listen for errors

## Contributing

Contributions are welcome! Please read our contributing guidelines before submitting pull requests.

## License

This project is licensed under the MIT License - see the LICENSE file for details.
>>>>>>> 487559c4
<|MERGE_RESOLUTION|>--- conflicted
+++ resolved
@@ -1,8 +1,5 @@
 # SignalR Chat Plugin for Flutter
 
-<<<<<<< HEAD
-A Flutter plugin for integrating SignalR real-time chat in Flutter apps.
-=======
 A Flutter plugin that provides real-time chat functionality using SignalR. This plugin offers a robust, feature-rich implementation for real-time messaging in Flutter applications with automatic reconnection handling, message queuing, and connection state management.
 
 ## Features
@@ -15,16 +12,9 @@
 - 📊 Connection state management and monitoring
 - 🚦 Comprehensive error handling and reporting
 - 📨 Message delivery status tracking
->>>>>>> 487559c4
 
 ## 📦 Installation
 
-<<<<<<< HEAD
-Add this to your `pubspec.yaml`:
-```yaml
-dependencies:
-  signalr_chat_plugin: ^1.0.0
-=======
 ### Installation
 
 Add this to your package's `pubspec.yaml` file:
@@ -183,5 +173,4 @@
 
 ## License
 
-This project is licensed under the MIT License - see the LICENSE file for details.
->>>>>>> 487559c4
+This project is licensed under the MIT License - see the LICENSE file for details.