import 'dart:async';
import 'dart:developer';

import 'package:signalr_core/signalr_core.dart';

import 'connection_options.dart';
import 'message.dart';

class SignalRChatPlugin {
  static final SignalRChatPlugin _instance = SignalRChatPlugin._internal();
  late HubConnection _connection;
  bool _isInitialized = false;
  int _retryCount = 0;
  final List<ChatMessage> _messageQueue = [];

  final StreamController<ChatMessage> _messageStreamController =
      StreamController.broadcast();

  Stream<ChatMessage> get messagesStream => _messageStreamController.stream;

  final StreamController<ConnectionStatus> _connectionStateController =
      StreamController.broadcast();

  Stream<ConnectionStatus> get connectionStateStream =>
      _connectionStateController.stream;

  final StreamController<String> _errorStreamController =
      StreamController.broadcast();

  Stream<String> get errorStream => _errorStreamController.stream;

  SignalRConnectionOptions? _options;

  factory SignalRChatPlugin() {
    return _instance;
  }

  SignalRChatPlugin._internal();

  Future<void> _processMessageQueue() async {
    if (_messageQueue.isEmpty) return;

    while (_messageQueue.isNotEmpty &&
        _connection.state == HubConnectionState.connected) {
      final message = _messageQueue.first;
      try {
        await sendMessage(message.sender, message.content);
        _messageQueue.removeAt(0);
      } catch (e) {
        _errorStreamController.add('Failed to process queued message: $e');
        break;
      }
    }
  }

  Future<void> reconnect() async {
    if (_options == null || !_options!.autoReconnect) return;

    while (_connection.state != HubConnectionState.connected &&
        _retryCount < _options!.maxRetryAttempts) {
      try {
        _connectionStateController.add(ConnectionStatus.reconnecting);
        await _connection.start();
        _connectionStateController.add(ConnectionStatus.connected);
        _retryCount = 0;
        await _processMessageQueue();
        break;
      } catch (e) {
        _retryCount++;
        _errorStreamController.add(
          'Reconnection attempt $_retryCount failed: $e',
        );
        if (_retryCount < _options!.maxRetryAttempts) {
          await Future.delayed(_options!.reconnectInterval);
        }
      }
    }

    if (_retryCount >= _options!.maxRetryAttempts) {
      _connectionStateController.add(ConnectionStatus.disconnected);
      _errorStreamController.add('Max reconnection attempts reached');
    }
  }

  Future<void> initSignalR(SignalRConnectionOptions options) async {
    try {
      if (_isInitialized) {
        _errorStreamController.add('SignalR already initialized');
        return;
      }

      _options = options;
      _connectionStateController.add(ConnectionStatus.connecting);

      _connection =
          HubConnectionBuilder()
              .withUrl(
                options.serverUrl,
                HttpConnectionOptions(
                  transport: HttpTransportType.webSockets,
                  skipNegotiation: true,
                  accessTokenFactory:
                      options.accessToken != null
                          ? () async => options.accessToken!
                          : null,
                  logging: (level, message) => log('SignalR Log: $message'),
                ),
              )
              .withAutomaticReconnect()
              .build();

      _setupConnectionHandlers();
      _setupMessageHandlers();

      await _connection.start();
      _isInitialized = true;
      _connectionStateController.add(ConnectionStatus.connected);
    } catch (e, stackTrace) {
      _connectionStateController.add(ConnectionStatus.disconnected);
      _errorStreamController.add('Initialization error: $e\n$stackTrace');
      rethrow;
    }
  }

  void _setupConnectionHandlers() {
    _connection.onclose((error) {
      _connectionStateController.add(ConnectionStatus.disconnected);
      if (_options?.autoReconnect ?? false) {
        reconnect();
      }
    });

    _connection.onreconnecting((error) {
      _connectionStateController.add(ConnectionStatus.reconnecting);
    });

    _connection.onreconnected((connectionId) {
      _connectionStateController.add(ConnectionStatus.connected);
      _processMessageQueue();
    });
  }

  void _setupMessageHandlers() {
    _connection.on('ReceiveMessage', (List<Object?>? arguments) {
      if (arguments != null && arguments.length >= 2) {
        try {
          final message = ChatMessage(
            sender: arguments[0] as String,
            content: arguments[1] as String,
            messageId: arguments.length > 2 ? arguments[2] as String? : null,
          );
          _messageStreamController.add(message);
        } catch (e) {
          _errorStreamController.add('Error processing received message: $e');
        }
      }
    });
  }

  Future<void> sendMessage(String sender, String content) async {
    final message = ChatMessage(
      sender: sender,
      content: content,
      messageId: DateTime.now().millisecondsSinceEpoch.toString(),
    );

    if (_connection.state != HubConnectionState.connected) {
      _messageQueue.add(message);
      _errorStreamController.add('Message queued for later delivery');
      return;
    }

    try {
<<<<<<< HEAD
      await _connection.invoke(
        'SendMessage',
        args: [message.sender, message.content, message.messageId],
      );
=======
      // Try different method names and parameter formats that might be expected by the server
      try {
        // First try with the original format
        await _connection.invoke(
          'SendMessage',
          args: [message.sender, message.content, message.messageId],
        );
      } catch (e) {
        print('First attempt failed, trying alternative format...');
        // Try with just sender and content
        await _connection.invoke(
          'SendMessage',
          args: [message.sender, message.content],
        );
      }
>>>>>>> d3429aea

      final deliveredMessage = ChatMessage(
        sender: message.sender,
        content: message.content,
        messageId: message.messageId,
        status: MessageStatus.delivered,
      );
      _messageStreamController.add(deliveredMessage);
    } catch (e) {
      print('Error sending message: $e');
      _messageQueue.add(message);
      _errorStreamController.add('Failed to send message: $e');

      final failedMessage = ChatMessage(
        sender: message.sender,
        content: message.content,
        messageId: message.messageId,
        status: MessageStatus.failed,
      );
      _messageStreamController.add(failedMessage);
    }
  }

  Future<void> disconnect() async {
    if (_isInitialized) {
      await _connection.stop();
      _isInitialized = false;
      _connectionStateController.add(ConnectionStatus.disconnected);
    }
  }

  Future<bool> clearMessageQueue() async {
    _messageQueue.clear();
    return true;
  }

  void dispose() {
    _messageStreamController.close();
    _connectionStateController.close();
    _errorStreamController.close();
  }
}<|MERGE_RESOLUTION|>--- conflicted
+++ resolved
@@ -171,12 +171,6 @@
     }
 
     try {
-<<<<<<< HEAD
-      await _connection.invoke(
-        'SendMessage',
-        args: [message.sender, message.content, message.messageId],
-      );
-=======
       // Try different method names and parameter formats that might be expected by the server
       try {
         // First try with the original format
@@ -192,7 +186,6 @@
           args: [message.sender, message.content],
         );
       }
->>>>>>> d3429aea
 
       final deliveredMessage = ChatMessage(
         sender: message.sender,
