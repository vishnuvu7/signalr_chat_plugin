--- conflicted
+++ resolved
@@ -95,11 +95,7 @@
       // Initialize SignalR with configuration
       await _chatPlugin.initSignalR(
         SignalRConnectionOptions(
-<<<<<<< HEAD
-          serverUrl: 'https://your-chat-url/chat',
-=======
           serverUrl: 'https://your-signalR-endpoint',
->>>>>>> 25cd87e5
           reconnectInterval: const Duration(seconds: 3),
           maxRetryAttempts: 5,
           autoReconnect: true,
