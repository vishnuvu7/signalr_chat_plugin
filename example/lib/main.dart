import 'package:flutter/material.dart';
import 'package:signalr_chat_plugin/signalr_plugin.dart';
import 'dart:developer' as developer;

void main() {
  WidgetsFlutterBinding.ensureInitialized();
  runApp(const ChatApp());
}

class ChatApp extends StatelessWidget {
  const ChatApp({super.key});

  @override
  Widget build(BuildContext context) {
    return MaterialApp(
      debugShowCheckedModeBanner: false,
      theme: ThemeData(
        primarySwatch: Colors.blue,
        useMaterial3: true,
      ),
      home: const ChatScreen(),
    );
  }
}

class ChatScreen extends StatefulWidget {
  const ChatScreen({super.key});

  @override
  State<ChatScreen> createState() => _ChatScreenState();
}

class _ChatScreenState extends State<ChatScreen> {
  final TextEditingController _messageController = TextEditingController();
  final ScrollController _scrollController = ScrollController();
  final SignalRChatPlugin _chatPlugin = SignalRChatPlugin();
  final List<ChatMessage> _messages = [];
  late String _username;
  ConnectionStatus _connectionState = ConnectionStatus.connecting;

  @override
  void initState() {
    super.initState();
    _initializeChat();
  }

  Future<void> _initializeChat() async {
<<<<<<< HEAD
    // Initialize SignalR with configuration
    await _chatPlugin.initSignalR(
      SignalRConnectionOptions(
        serverUrl: 'https://wpr.intertoons.net/cloudsanadchatbot/myhub',
        reconnectInterval: const Duration(seconds: 3),
        maxRetryAttempts: 5,
        autoReconnect: true,
        onError: _handleError,
      ),
    );
=======
    try {
      developer.log('Initializing SignalR connection...');

      // Initialize SignalR with configuration
      await _chatPlugin.initSignalR(
        SignalRConnectionOptions(
          serverUrl: 'https://wpr.intertoons.net/cloudsanadchatbot/myhub',
          reconnectInterval: const Duration(seconds: 3),
          maxRetryAttempts: 5,
          autoReconnect: true,
          onError: (error) {
            developer.log('SignalR error: $error');
            _handleError(error);
          },
        ),
      );

      developer.log('SignalR initialized, setting up listeners...');

      // Set a random username for demo purposes
      _username = 'User${DateTime.now().millisecondsSinceEpoch % 1000}';
      developer.log('Username set to: $_username');
>>>>>>> d3429aea

      // Listen to messages
      _chatPlugin.messagesStream.listen(
        _handleNewMessage,
        onError: (error) {
          developer.log('Message stream error: $error');
          _handleError(error.toString());
        },
      );

      // Listen to connection state changes
      _chatPlugin.connectionStateStream.listen(
        (state) {
          developer.log('Connection state changed to: $state');
          _handleConnectionState(state);
        },
        onError: (error) {
          developer.log('Connection state stream error: $error');
          _handleError(error.toString());
        },
      );

      // Listen to errors
      _chatPlugin.errorStream.listen(
        (error) {
          developer.log('Error stream received: $error');
          _handleError(error);
        },
        onError: (error) {
          developer.log('Error stream error: $error');
          _handleError(error.toString());
        },
      );

      // Explicitly set the connection state to connected since we know the connection is established
      if (mounted) {
        setState(() {
          _connectionState = ConnectionStatus.connected;
        });
        ScaffoldMessenger.of(context).showSnackBar(
          const SnackBar(
            content: Text('Connected to chat'),
            backgroundColor: Colors.green,
            duration: Duration(seconds: 2),
          ),
        );
      }

      developer.log('All listeners set up successfully');
    } catch (e, stackTrace) {
      developer.log('Error initializing chat: $e');
      developer.log('Stack trace: $stackTrace');
      _handleError('Failed to initialize chat: $e');
    }
  }

  void _handleNewMessage(ChatMessage message) {
    setState(() {
      _messages.insert(0, message);
    });
    _scrollToBottom();
  }

  void _handleConnectionState(ConnectionStatus state) {
    developer.log('Handling connection state: $state');
    if (!mounted) return;

    setState(() {
      _connectionState = state;
    });

    String message;
    Color backgroundColor;

    switch (state) {
      case ConnectionStatus.connected:
        message = 'Connected to chat';
        backgroundColor = Colors.green;
        break;
      case ConnectionStatus.connecting:
        message = 'Connecting to chat...';
        backgroundColor = Colors.orange;
        break;
      case ConnectionStatus.reconnecting:
        message = 'Reconnecting...';
        backgroundColor = Colors.orange;
        break;
      case ConnectionStatus.disconnected:
        message = 'Disconnected from chat';
        backgroundColor = Colors.red;
        break;
    }

    developer.log('Showing connection state snackbar: $message');
    if (mounted) {
      ScaffoldMessenger.of(context).showSnackBar(
        SnackBar(
          content: Text(message),
          backgroundColor: backgroundColor,
          duration: const Duration(seconds: 2),
        ),
      );
    }
  }

  void _handleError(String error) {
    ScaffoldMessenger.of(context).showSnackBar(
      SnackBar(
        content: Text('Error: $error'),
        backgroundColor: Colors.red,
      ),
    );
  }

  Future<void> _sendMessage() async {
    final message = _messageController.text.trim();
    if (message.isEmpty) return;

    try {
      developer.log('Attempting to send message: $message');
      _messageController.clear();

      // Log the current connection state
      developer.log('Current connection state: $_connectionState');

      // Check if we're connected before sending
      if (_connectionState != ConnectionStatus.connected) {
        developer.log('Cannot send message: Not connected to server');
        ScaffoldMessenger.of(context).showSnackBar(
          const SnackBar(
            content: Text('Cannot send message: Not connected to server'),
            backgroundColor: Colors.red,
          ),
        );
        return;
      }

      // Try to send the message
      await _chatPlugin.sendMessage(_username, message);
      developer.log('Message sent successfully');
    } catch (e, stackTrace) {
      developer.log('Error sending message: $e');
      developer.log('Stack trace: $stackTrace');

      String errorMessage = 'Failed to send message';
      if (e.toString().contains('SendMessage')) {
        errorMessage =
            'Server rejected the message. Please check the message format.';
      }

      if (mounted) {
        ScaffoldMessenger.of(context).showSnackBar(
          SnackBar(
            content: Text(errorMessage),
            backgroundColor: Colors.red,
          ),
        );
      }
    }
  }

  void _scrollToBottom() {
    if (_scrollController.hasClients) {
      _scrollController.animateTo(
        0,
        duration: const Duration(milliseconds: 300),
        curve: Curves.easeOut,
      );
    }
  }

  Widget _buildConnectionStatus() {
    Color color;
    IconData icon;
    String text;

    switch (_connectionState) {
      case ConnectionStatus.connected:
        color = Colors.green;
        icon = Icons.cloud_done;
        text = 'Connected';
        break;
      case ConnectionStatus.connecting:
        color = Colors.orange;
        icon = Icons.cloud_upload;
        text = 'Connecting';
        break;
      case ConnectionStatus.reconnecting:
        color = Colors.orange;
        icon = Icons.cloud_upload;
        text = 'Reconnecting';
        break;
      case ConnectionStatus.disconnected:
        color = Colors.red;
        icon = Icons.cloud_off;
        text = 'Disconnected';
        break;
    }

    return Container(
      padding: const EdgeInsets.symmetric(horizontal: 12, vertical: 4),
      decoration: BoxDecoration(
        color: color.withValues(alpha: 0.1),
        borderRadius: BorderRadius.circular(16),
      ),
      child: Row(
        mainAxisSize: MainAxisSize.min,
        children: [
          Icon(icon, size: 16, color: color),
          const SizedBox(width: 4),
          Text(
            text,
            style: TextStyle(color: color, fontSize: 12),
          ),
        ],
      ),
    );
  }

  Widget _buildMessageItem(ChatMessage message) {
    final isMyMessage = message.sender == _username;

    return Align(
      alignment: isMyMessage ? Alignment.centerRight : Alignment.centerLeft,
      child: Container(
        margin: const EdgeInsets.symmetric(vertical: 4, horizontal: 8),
        padding: const EdgeInsets.symmetric(horizontal: 12, vertical: 8),
        decoration: BoxDecoration(
          color: isMyMessage ? Colors.blue : Colors.grey[300],
          borderRadius: BorderRadius.circular(12),
        ),
        child: Column(
          crossAxisAlignment:
              isMyMessage ? CrossAxisAlignment.end : CrossAxisAlignment.start,
          children: [
            Text(
              message.sender,
              style: TextStyle(
                fontSize: 12,
                color: isMyMessage ? Colors.white70 : Colors.black54,
              ),
            ),
            const SizedBox(height: 4),
            Text(
              message.content,
              style: TextStyle(
                color: isMyMessage ? Colors.white : Colors.black,
              ),
            ),
            const SizedBox(height: 4),
            Row(
              mainAxisSize: MainAxisSize.min,
              children: [
                Text(
                  _formatTime(message.timestamp),
                  style: TextStyle(
                    fontSize: 10,
                    color: isMyMessage ? Colors.white70 : Colors.black54,
                  ),
                ),
                if (isMyMessage) ...[
                  const SizedBox(width: 4),
                  _buildMessageStatus(message.status),
                ],
              ],
            ),
          ],
        ),
      ),
    );
  }

  Widget _buildMessageStatus(MessageStatus status) {
    IconData icon;
    Color color;

    switch (status) {
      case MessageStatus.sent:
        icon = Icons.check;
        color = Colors.white70;
        break;
      case MessageStatus.delivered:
        icon = Icons.done_all;
        color = Colors.white;
        break;
      case MessageStatus.failed:
        icon = Icons.error_outline;
        color = Colors.red[300]!;
        break;
    }

    return Icon(icon, size: 14, color: color);
  }

  String _formatTime(DateTime time) {
    return '${time.hour.toString().padLeft(2, '0')}:${time.minute.toString().padLeft(2, '0')}';
  }

  @override
  Widget build(BuildContext context) {
    return Scaffold(
      appBar: AppBar(
        title: const Text('SignalR Chat'),
        actions: [_buildConnectionStatus()],
      ),
      body: Column(
        children: [
          Expanded(
            child: ListView.builder(
              controller: _scrollController,
              reverse: true,
              itemCount: _messages.length,
              itemBuilder: (context, index) =>
                  _buildMessageItem(_messages[index]),
            ),
          ),
          Padding(
            padding: const EdgeInsets.all(8.0),
            child: Row(
              children: [
                Expanded(
                  child: TextField(
                    controller: _messageController,
                    decoration: InputDecoration(
                      hintText: 'Type a message...',
                      border: OutlineInputBorder(
                        borderRadius: BorderRadius.circular(24),
                      ),
                      contentPadding: const EdgeInsets.symmetric(
                        horizontal: 16,
                        vertical: 8,
                      ),
                    ),
                    onSubmitted: (_) => _sendMessage(),
                  ),
                ),
                const SizedBox(width: 8),
                FloatingActionButton(
                  onPressed: _sendMessage,
                  child: const Icon(Icons.send),
                ),
              ],
            ),
          ),
        ],
      ),
    );
  }

  @override
  void dispose() {
    _messageController.dispose();
    _scrollController.dispose();
    _chatPlugin.dispose();
    super.dispose();
  }
}<|MERGE_RESOLUTION|>--- conflicted
+++ resolved
@@ -45,18 +45,6 @@
   }
 
   Future<void> _initializeChat() async {
-<<<<<<< HEAD
-    // Initialize SignalR with configuration
-    await _chatPlugin.initSignalR(
-      SignalRConnectionOptions(
-        serverUrl: 'https://wpr.intertoons.net/cloudsanadchatbot/myhub',
-        reconnectInterval: const Duration(seconds: 3),
-        maxRetryAttempts: 5,
-        autoReconnect: true,
-        onError: _handleError,
-      ),
-    );
-=======
     try {
       developer.log('Initializing SignalR connection...');
 
@@ -79,7 +67,6 @@
       // Set a random username for demo purposes
       _username = 'User${DateTime.now().millisecondsSinceEpoch % 1000}';
       developer.log('Username set to: $_username');
->>>>>>> d3429aea
 
       // Listen to messages
       _chatPlugin.messagesStream.listen(
